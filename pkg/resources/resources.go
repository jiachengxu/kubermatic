--- conflicted
+++ resolved
@@ -588,16 +588,14 @@
 	UserClusterPrometheusClusterRoleBindingName = "system:kubermatic:mla:prometheus"
 	UserClusterPrometheusDeploymentName         = "prometheus"
 
-<<<<<<< HEAD
-	AlertmanagerName                    = "alertmanager"
-	DefaultAlertmanagerConfigSecretName = "alertmanager"
-	AlertmanagerConfigSecretKey         = "alertmanager.yaml"
-=======
 	// MLAGatewayExternalServiceName is the name for the MLA Gateway external service
 	MLAGatewayExternalServiceName = "mla-gateway-ext"
 	// MLAGatewaySNIPrefix is the URL prefix which identifies the MLA Gateway endpoint in the external URL if SNI expose strategy is used
 	MLAGatewaySNIPrefix = "mla."
->>>>>>> e114e48c
+
+	AlertmanagerName                    = "alertmanager"
+	DefaultAlertmanagerConfigSecretName = "alertmanager"
+	AlertmanagerConfigSecretKey         = "alertmanager.yaml"
 )
 
 // ECDSAKeyPair is a ECDSA x509 certificate and private key
