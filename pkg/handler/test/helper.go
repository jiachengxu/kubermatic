--- conflicted
+++ resolved
@@ -186,11 +186,8 @@
 	constraintTemplateProvider provider.ConstraintTemplateProvider,
 	constraintProviderGetter provider.ConstraintProviderGetter,
 	alertmanagerProviderGetter provider.AlertmanagerProviderGetter,
-<<<<<<< HEAD
+	clusterTemplateProvider provider.ClusterTemplateProvider,
 	ruleGroupProviderGetter provider.RuleGroupProviderGetter,
-=======
-	clusterTemplateProvider provider.ClusterTemplateProvider,
->>>>>>> 477ded9f
 	kubermaticVersions kubermatic.Versions,
 ) http.Handler
 
@@ -367,7 +364,11 @@
 		return nil, fmt.Errorf("can not find alertmanagerprovider for cluster %q", seed.Name)
 	}
 
-<<<<<<< HEAD
+	clusterTemplateProvider, err := kubernetes.NewClusterTemplateProvider(fakeImpersonationClient, fakeClient)
+	if err != nil {
+		return nil, nil, err
+	}
+
 	ruleGroupProvider := kubernetes.NewRuleGroupProvider(fakeImpersonationClient, fakeClient)
 	ruleGroupProviders := map[string]provider.RuleGroupProvider{"us-central1": ruleGroupProvider}
 	ruleGroupProviderGetter := func(seed *kubermaticv1.Seed) (provider.RuleGroupProvider, error) {
@@ -375,11 +376,6 @@
 			return ruleGroup, nil
 		}
 		return nil, fmt.Errorf("can not find ruleGroupProvider for cluster %q", seed.Name)
-=======
-	clusterTemplateProvider, err := kubernetes.NewClusterTemplateProvider(fakeImpersonationClient, fakeClient)
-	if err != nil {
-		return nil, nil, err
->>>>>>> 477ded9f
 	}
 
 	eventRecorderProvider := kubernetes.NewEventRecorder()
@@ -436,11 +432,8 @@
 		fakeConstraintTemplateProvider,
 		constraintProviderGetter,
 		alertmanagerProviderGetter,
-<<<<<<< HEAD
+		clusterTemplateProvider,
 		ruleGroupProviderGetter,
-=======
-		clusterTemplateProvider,
->>>>>>> 477ded9f
 		kubermaticVersions,
 	)
 
