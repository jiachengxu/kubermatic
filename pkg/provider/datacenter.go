--- conflicted
+++ resolved
@@ -61,13 +61,11 @@
 // AddonProviderGetter is used to get an AddonProvider
 type AddonProviderGetter = func(seed *kubermaticv1.Seed) (AddonProvider, error)
 
-<<<<<<< HEAD
+// ConstraintProviderGetter is used to get a ConstraintProvider
+type ConstraintProviderGetter = func(seed *kubermaticv1.Seed) (ConstraintProvider, error)
+
 // AlertmanagerProviderGetter is used to get an AlertmanagerProvider
 type AlertmanagerProviderGetter = func(seed *kubermaticv1.Seed) (AlertmanagerProvider, error)
-=======
-// ConstraintProviderGetter is used to get a ConstraintProvider
-type ConstraintProviderGetter = func(seed *kubermaticv1.Seed) (ConstraintProvider, error)
->>>>>>> 45f170ab
 
 // SeedGetterFactory returns a SeedGetter. It has validation of all its arguments
 func SeedGetterFactory(ctx context.Context, client ctrlruntimeclient.Client, seedName string, namespace string) (SeedGetter, error) {
