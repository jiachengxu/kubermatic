--- conflicted
+++ resolved
@@ -906,7 +906,11 @@
 	ResetUnsecured(cluster *kubermaticv1.Cluster) error
 }
 
-<<<<<<< HEAD
+// ClusterTemplateProvider declares the set of method for interacting with cluster templates
+type ClusterTemplateProvider interface {
+	New(userInfo *UserInfo, newClusterTemplate *kubermaticv1.ClusterTemplate, scope, projectID string) (*kubermaticv1.ClusterTemplate, error)
+}
+
 type RuleGroupListOptions struct {
 	RuleGroupType kubermaticv1.RuleGroupType
 }
@@ -961,9 +965,4 @@
 	// Note that this function:
 	// is unsafe in a sense that it uses privileged account to delete the resource
 	DeleteUnsecured(cluster *kubermaticv1.Cluster, ruleGroupName string) error
-=======
-// ClusterTemplateProvider declares the set of method for interacting with cluster templates
-type ClusterTemplateProvider interface {
-	New(userInfo *UserInfo, newClusterTemplate *kubermaticv1.ClusterTemplate, scope, projectID string) (*kubermaticv1.ClusterTemplate, error)
->>>>>>> 477ded9f
 }