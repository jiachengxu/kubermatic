--- conflicted
+++ resolved
@@ -313,13 +313,8 @@
 		externalClusterProvider:               externalClusterProvider,
 		privilegedExternalClusterProvider:     externalClusterProvider,
 		constraintTemplateProvider:            constraintTemplateProvider,
-<<<<<<< HEAD
-		constraintProvider:                    constraintProvider,
-		privilegedConstraintProvider:          constraintProvider,
+		constraintProviderGetter:              constraintProviderGetter,
 		alertmanagerProviderGetter:            alertmanagerProviderGetter,
-=======
-		constraintProviderGetter:              constraintProviderGetter,
->>>>>>> 45f170ab
 	}, nil
 }
 
@@ -424,13 +419,8 @@
 		ExternalClusterProvider:               prov.externalClusterProvider,
 		PrivilegedExternalClusterProvider:     prov.privilegedExternalClusterProvider,
 		ConstraintTemplateProvider:            prov.constraintTemplateProvider,
-<<<<<<< HEAD
-		ConstraintProvider:                    prov.constraintProvider,
-		PrivilegedConstraintProvider:          prov.privilegedConstraintProvider,
+		ConstraintProviderGetter:              prov.constraintProviderGetter,
 		AlertmanagerProviderGetter:            prov.alertmanagerProviderGetter,
-=======
-		ConstraintProviderGetter:              prov.constraintProviderGetter,
->>>>>>> 45f170ab
 		Versions:                              options.versions,
 		CABundle:                              options.caBundle.CertPool(),
 	}
